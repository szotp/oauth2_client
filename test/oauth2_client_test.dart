--- conflicted
+++ resolved
@@ -1,6 +1,7 @@
 import 'package:flutter_test/flutter_test.dart';
 import 'package:http/http.dart' as http;
 import 'package:mockito/mockito.dart';
+import 'package:oauth2_client/access_token_response.dart';
 import 'package:oauth2_client/oauth2_client.dart';
 import 'package:oauth2_client/src/oauth2_utils.dart';
 import 'package:oauth2_client/src/web_auth.dart';
@@ -20,17 +21,12 @@
   final clientId = 'myclientid';
   final clientSecret = 'test_secret';
 
-<<<<<<< HEAD
-  final String authorizeUrl = 'http://my.test.app/authorize';
-  final String tokenUrl = 'http://my.test.app/token';
-  final String revokeUrl = 'http://my.test.app/revoke';
-=======
   final authorizeUrl = 'http://my.test.app/authorize';
   final tokenUrl = 'http://my.test.app/token';
->>>>>>> a96155d1
+  final revokeUrl = 'http://my.test.app/revoke';
 
   final state = 'test_state';
-  final scopes = ['scope1', 'scope2'];
+  final scopes = <String>['scope1', 'scope2'];
 
   final refreshToken = 'test_refresh_token';
   final accessToken = 'test_access_token';
@@ -39,24 +35,13 @@
 
   group('Authorization Code Grant.', () {
     final oauth2Client = OAuth2Client(
-<<<<<<< HEAD
         authorizeUrl: authorizeUrl,
         tokenUrl: tokenUrl,
         redirectUri: redirectUri,
         customUriScheme: customUriScheme);
 
     test('Authorization Request', () async {
-      Map authParams = {
-=======
-      authorizeUrl: authorizeUrl,
-      tokenUrl: tokenUrl,
-      redirectUri: redirectUri,
-      customUriScheme: customUriScheme,
-    );
-
-    test('Authorization Request', () async {
       var authParams = {
->>>>>>> a96155d1
         'response_type': 'code',
         'client_id': clientId,
         'redirect_uri': redirectUri,
@@ -72,23 +57,12 @@
           .thenAnswer((_) async =>
               redirectUri + '?code=' + authCode + '&state=' + state);
 
-<<<<<<< HEAD
-      final AuthorizationResponse authResponse =
-          await oauth2Client.requestAuthorization(
-              webAuthClient: webAuthClient,
-              clientId: clientId,
-              scopes: scopes,
-              codeChallenge: codeChallenge,
-              state: state);
-=======
       final authResponse = await oauth2Client.requestAuthorization(
-        webAuthClient: webAuthClient,
-        clientId: clientId,
-        scopes: scopes,
-        codeChallenge: codeChallenge,
-        state: state,
-      );
->>>>>>> a96155d1
+          webAuthClient: webAuthClient,
+          clientId: clientId,
+          scopes: scopes,
+          codeChallenge: codeChallenge,
+          state: state);
 
       expect(authResponse.code, authCode);
     });
@@ -108,14 +82,9 @@
         // 'client_secret': clientSecret
       };
 
-<<<<<<< HEAD
       when(httpClient.post(tokenUrl, body: tokenParams))
           // body: captureAnyNamed('body'))) //tokenParams))
           .thenAnswer((_) async => http.Response(
-=======
-      when(httpClient.post(tokenUrl, body: tokenParams)).thenAnswer((_) async =>
-          http.Response(
->>>>>>> a96155d1
               '{"access_token": "' +
                   accessToken +
                   '", "token_type": "Bearer", "refresh_token": "' +
@@ -123,23 +92,12 @@
                   '", "expires_in": 3600}',
               200));
 
-<<<<<<< HEAD
-      final AccessTokenResponse tknResponse =
-          await oauth2Client.requestAccessToken(
-              httpClient: httpClient,
-              code: authCode,
-              clientId: clientId,
-              // clientSecret: clientSecret,
-              codeVerifier: codeVerifier);
-=======
       final tknResponse = await oauth2Client.requestAccessToken(
-        httpClient: httpClient,
-        code: authCode,
-        clientId: clientId,
-        // clientSecret: clientSecret,
-        codeVerifier: codeVerifier,
-      );
->>>>>>> a96155d1
+          httpClient: httpClient,
+          code: authCode,
+          clientId: clientId,
+          // clientSecret: clientSecret,
+          codeVerifier: codeVerifier);
 
       expect(tknResponse.accessToken, accessToken);
     });
@@ -159,33 +117,18 @@
       when(httpClient.post(tokenUrl, body: tokenParams))
           .thenAnswer((_) async => http.Response('', 404));
 
-<<<<<<< HEAD
-      final AccessTokenResponse tknResponse =
-          await oauth2Client.requestAccessToken(
-              httpClient: httpClient,
-              code: authCode,
-              clientId: clientId,
-              // clientSecret: clientSecret,
-              codeVerifier: codeVerifier);
-=======
       final tknResponse = await oauth2Client.requestAccessToken(
-        httpClient: httpClient,
-        code: authCode,
-        clientId: clientId,
-        // clientSecret: clientSecret,
-        codeVerifier: codeVerifier,
-      );
->>>>>>> a96155d1
+          httpClient: httpClient,
+          code: authCode,
+          clientId: clientId,
+          // clientSecret: clientSecret,
+          codeVerifier: codeVerifier);
 
       expect(tknResponse.isValid(), false);
     });
 
     test('Token request with authorization code flow', () async {
-<<<<<<< HEAD
-      Map authParams = {
-=======
       var authParams = {
->>>>>>> a96155d1
         'response_type': 'code',
         'client_id': clientId,
         'redirect_uri': redirectUri,
@@ -224,25 +167,13 @@
           .thenAnswer((_) async =>
               redirectUri + '?code=' + authCode + '&state=' + state);
 
-<<<<<<< HEAD
-      final AccessTokenResponse tknResponse =
-          await oauth2Client.getTokenWithAuthCodeFlow(
-              webAuthClient: webAuthClient,
-              httpClient: httpClient,
-              clientId: clientId,
-              scopes: scopes,
-              state: state,
-              codeVerifier: codeVerifier);
-=======
       final tknResponse = await oauth2Client.getTokenWithAuthCodeFlow(
-        webAuthClient: webAuthClient,
-        httpClient: httpClient,
-        clientId: clientId,
-        scopes: scopes,
-        state: state,
-        codeVerifier: codeVerifier,
-      );
->>>>>>> a96155d1
+          webAuthClient: webAuthClient,
+          httpClient: httpClient,
+          clientId: clientId,
+          scopes: scopes,
+          state: state,
+          codeVerifier: codeVerifier);
 
       expect(tknResponse.accessToken, accessToken);
     });
@@ -252,13 +183,9 @@
 
       when(httpClient.post(tokenUrl, body: {
         'grant_type': 'refresh_token',
-<<<<<<< HEAD
         'refresh_token': refreshToken,
         'client_id': clientId,
         'client_secret': clientSecret
-=======
-        'refresh_token': refreshToken
->>>>>>> a96155d1
       })).thenAnswer((_) async => http.Response(
           '{"access_token": "' +
               accessToken +
@@ -267,15 +194,10 @@
               '", "expires_in": 3600}',
           200));
 
-<<<<<<< HEAD
-      AccessTokenResponse resp = await oauth2Client.refreshToken(refreshToken,
+      var resp = await oauth2Client.refreshToken(refreshToken,
           clientId: clientId,
           clientSecret: clientSecret,
           httpClient: httpClient);
-=======
-      var resp =
-          await oauth2Client.refreshToken(refreshToken, httpClient: httpClient);
->>>>>>> a96155d1
 
       expect(resp.isValid(), true);
       expect(resp.accessToken, accessToken);
@@ -286,33 +208,23 @@
 
       when(httpClient.post(tokenUrl, body: {
         'grant_type': 'refresh_token',
-<<<<<<< HEAD
         'refresh_token': refreshToken,
         'client_id': clientId,
         'client_secret': clientSecret
       })).thenAnswer((_) async => http.Response('', 404));
 
-      AccessTokenResponse resp = await oauth2Client.refreshToken(refreshToken,
+      var resp = await oauth2Client.refreshToken(refreshToken,
           clientId: clientId,
           clientSecret: clientSecret,
           httpClient: httpClient);
-=======
-        'refresh_token': refreshToken
-      })).thenAnswer((_) async => http.Response('', 404));
-
-      var resp =
-          await oauth2Client.refreshToken(refreshToken, httpClient: httpClient);
->>>>>>> a96155d1
 
       expect(resp.isValid(), false);
     });
 
     test('Authorization url params (1/5)', () {
-<<<<<<< HEAD
-      final String authorizeUrl =
-          oauth2Client.getAuthorizeUrl(clientId: clientId);
-
-      Map<String, String> urlParams = Uri.parse(authorizeUrl).queryParameters;
+      final authorizeUrl = oauth2Client.getAuthorizeUrl(clientId: clientId);
+
+      final urlParams = Uri.parse(authorizeUrl).queryParameters;
 
       expect(
           urlParams,
@@ -321,57 +233,27 @@
     });
 
     test('Authorization url params (2/5)', () {
-      final String authorizeUrl = oauth2Client.getAuthorizeUrl(
-          clientId: clientId, redirectUri: redirectUri);
-
-      Map<String, String> urlParams = Uri.parse(authorizeUrl).queryParameters;
-=======
-      final authorizeUrl = oauth2Client.getAuthorizeUrl(clientId: clientId);
-
-      var urlParams = Uri.parse(authorizeUrl).queryParameters;
-
-      expect(
-          urlParams,
-          allOf(
-            containsPair('response_type', 'code'),
-            containsPair('client_id', clientId),
-          ));
-    });
-
-    test('Authorization url params (2/5)', () {
       final authorizeUrl = oauth2Client.getAuthorizeUrl(
           clientId: clientId, redirectUri: redirectUri);
 
-      var urlParams = Uri.parse(authorizeUrl).queryParameters;
->>>>>>> a96155d1
+      final urlParams = Uri.parse(authorizeUrl).queryParameters;
 
       expect(
           urlParams,
           allOf(
-<<<<<<< HEAD
               containsPair('response_type', 'code'),
               containsPair('client_id', clientId),
               containsPair('redirect_uri', redirectUri)));
     });
 
     test('Authorization url params (3/5)', () {
-      final String authorizeUrl = oauth2Client.getAuthorizeUrl(
-=======
-            containsPair('response_type', 'code'),
-            containsPair('client_id', clientId),
-            containsPair('redirect_uri', redirectUri),
-          ));
-    });
-
-    test('Authorization url params (3/5)', () {
       final authorizeUrl = oauth2Client.getAuthorizeUrl(
->>>>>>> a96155d1
         clientId: clientId,
         redirectUri: redirectUri,
         scopes: scopes,
       );
 
-      var urlParams = Uri.parse(authorizeUrl).queryParameters;
+      final urlParams = Uri.parse(authorizeUrl).queryParameters;
 
       expect(
           urlParams,
@@ -384,21 +266,13 @@
     });
 
     test('Authorization url params (4/5)', () {
-<<<<<<< HEAD
-      final String authorizeUrl = oauth2Client.getAuthorizeUrl(
-=======
       final authorizeUrl = oauth2Client.getAuthorizeUrl(
->>>>>>> a96155d1
           clientId: clientId,
           redirectUri: redirectUri,
           scopes: scopes,
           state: state);
 
-<<<<<<< HEAD
-      Map<String, String> urlParams = Uri.parse(authorizeUrl).queryParameters;
-=======
-      var urlParams = Uri.parse(authorizeUrl).queryParameters;
->>>>>>> a96155d1
+      final urlParams = Uri.parse(authorizeUrl).queryParameters;
 
       expect(
           urlParams,
@@ -412,26 +286,14 @@
     });
 
     test('Authorization url params (5/5)', () {
-<<<<<<< HEAD
-      final String authorizeUrl = oauth2Client.getAuthorizeUrl(
+      final authorizeUrl = oauth2Client.getAuthorizeUrl(
           clientId: clientId,
           redirectUri: redirectUri,
           scopes: scopes,
           state: state,
           codeChallenge: codeChallenge);
 
-      Map<String, String> urlParams = Uri.parse(authorizeUrl).queryParameters;
-=======
-      final authorizeUrl = oauth2Client.getAuthorizeUrl(
-        clientId: clientId,
-        redirectUri: redirectUri,
-        scopes: scopes,
-        state: state,
-        codeChallenge: codeChallenge,
-      );
-
-      var urlParams = Uri.parse(authorizeUrl).queryParameters;
->>>>>>> a96155d1
+      final urlParams = Uri.parse(authorizeUrl).queryParameters;
 
       expect(
           urlParams,
@@ -447,9 +309,7 @@
     });
 
     test('Token url params (1/5)', () {
-<<<<<<< HEAD
-      final Map<String, String> params =
-          oauth2Client.getTokenUrlParams(code: authorizationCode);
+      final params = oauth2Client.getTokenUrlParams(code: authorizationCode);
 
       expect(
           params,
@@ -458,44 +318,19 @@
     });
 
     test('Token url params (2/5)', () {
-      final Map<String, String> params = oauth2Client.getTokenUrlParams(
-=======
-      final params = oauth2Client.getTokenUrlParams(code: authorizationCode);
+      final params = oauth2Client.getTokenUrlParams(
+          code: authorizationCode, redirectUri: redirectUri);
 
       expect(
           params,
           allOf(
-            containsPair('grant_type', 'authorization_code'),
-            containsPair('code', authorizationCode),
-          ));
-    });
-
-    test('Token url params (2/5)', () {
-      final params = oauth2Client.getTokenUrlParams(
->>>>>>> a96155d1
-          code: authorizationCode, redirectUri: redirectUri);
-
-      expect(
-          params,
-          allOf(
-<<<<<<< HEAD
               containsPair('grant_type', 'authorization_code'),
               containsPair('code', authorizationCode),
               containsPair('redirect_uri', redirectUri)));
     });
 
     test('Token url params (3/5)', () {
-      final Map<String, String> params = oauth2Client.getTokenUrlParams(
-=======
-            containsPair('grant_type', 'authorization_code'),
-            containsPair('code', authorizationCode),
-            containsPair('redirect_uri', redirectUri),
-          ));
-    });
-
-    test('Token url params (3/5)', () {
       final params = oauth2Client.getTokenUrlParams(
->>>>>>> a96155d1
           code: authorizationCode,
           redirectUri: redirectUri,
           clientId: clientId);
@@ -503,7 +338,6 @@
       expect(
           params,
           allOf(
-<<<<<<< HEAD
               containsPair('grant_type', 'authorization_code'),
               containsPair('code', authorizationCode),
               containsPair('redirect_uri', redirectUri),
@@ -511,18 +345,7 @@
     });
 
     test('Token url params (4/5)', () {
-      final Map<String, String> params = oauth2Client.getTokenUrlParams(
-=======
-            containsPair('grant_type', 'authorization_code'),
-            containsPair('code', authorizationCode),
-            containsPair('redirect_uri', redirectUri),
-            containsPair('client_id', clientId),
-          ));
-    });
-
-    test('Token url params (4/5)', () {
       final params = oauth2Client.getTokenUrlParams(
->>>>>>> a96155d1
           code: authorizationCode,
           redirectUri: redirectUri,
           clientId: clientId,
@@ -540,15 +363,9 @@
     });
 
     test('Token url params (5/5)', () {
-<<<<<<< HEAD
-      final String verifier = 'test_verifier';
-
-      final Map<String, String> params = oauth2Client.getTokenUrlParams(
-=======
       final verifier = 'test_verifier';
 
       final params = oauth2Client.getTokenUrlParams(
->>>>>>> a96155d1
           code: authorizationCode,
           redirectUri: redirectUri,
           clientId: clientId,
@@ -570,18 +387,10 @@
 
   group('Client Credentials Grant.', () {
     final oauth2Client = OAuth2Client(
-<<<<<<< HEAD
         authorizeUrl: authorizeUrl,
         tokenUrl: tokenUrl,
         redirectUri: redirectUri,
         customUriScheme: customUriScheme);
-=======
-      authorizeUrl: authorizeUrl,
-      tokenUrl: tokenUrl,
-      redirectUri: redirectUri,
-      customUriScheme: customUriScheme,
-    );
->>>>>>> a96155d1
 
     test('Get new token', () async {
       final httpClient = HttpClientMock();
@@ -589,7 +398,7 @@
       final accessToken = '12345';
       final refreshToken = '54321';
 
-      var authParams = {
+      final authParams = {
         'grant_type': 'client_credentials',
         'client_id': clientId,
         'client_secret': clientSecret,
@@ -605,21 +414,11 @@
                   '", "expires_in": 3600}',
               200));
 
-<<<<<<< HEAD
-      final AccessTokenResponse tknResponse =
-          await oauth2Client.getTokenWithClientCredentialsFlow(
-              clientId: clientId,
-              clientSecret: clientSecret,
-              // List<String> scopes,
-              httpClient: httpClient);
-=======
       final tknResponse = await oauth2Client.getTokenWithClientCredentialsFlow(
-        clientId: clientId,
-        clientSecret: clientSecret,
-        // List<String> scopes,
-        httpClient: httpClient,
-      );
->>>>>>> a96155d1
+          clientId: clientId,
+          clientSecret: clientSecret,
+          // List<String> scopes,
+          httpClient: httpClient);
 
       expect(tknResponse.accessToken, accessToken);
     });
@@ -627,7 +426,7 @@
     test('Error in getting new token', () async {
       final httpClient = HttpClientMock();
 
-      var authParams = {
+      final authParams = {
         'grant_type': 'client_credentials',
         'client_id': clientId,
         'client_secret': clientSecret,
@@ -637,13 +436,11 @@
       when(httpClient.post(tokenUrl, body: authParams))
           .thenAnswer((_) async => http.Response('', 404));
 
-<<<<<<< HEAD
-      final AccessTokenResponse tknResponse =
-          await oauth2Client.getTokenWithClientCredentialsFlow(
-              clientId: clientId,
-              clientSecret: clientSecret,
-              // List<String> scopes,
-              httpClient: httpClient);
+      final tknResponse = await oauth2Client.getTokenWithClientCredentialsFlow(
+          clientId: clientId,
+          clientSecret: clientSecret,
+          // List<String> scopes,
+          httpClient: httpClient);
 
       expect(tknResponse.isValid(), false);
     });
@@ -665,7 +462,7 @@
               headers: anyNamed('headers')))
           .thenAnswer((_) async => http.Response('{}', 200));
 
-      final Map<String, dynamic> respMap = {
+      final respMap = <String, dynamic>{
         'access_token': accessToken,
         'token_type': 'Bearer',
         'refresh_token': refreshToken,
@@ -690,7 +487,7 @@
               headers: anyNamed('headers')))
           .thenAnswer((_) async => http.Response('{}', 200));
 
-      final Map<String, dynamic> respMap = {
+      final respMap = <String, dynamic>{
         'access_token': accessToken,
         'token_type': 'Bearer',
         'refresh_token': refreshToken,
@@ -720,7 +517,7 @@
               headers: anyNamed('headers')))
           .thenAnswer((_) async => http.Response('{}', 200));
 
-      final Map<String, dynamic> respMap = {
+      final respMap = <String, dynamic>{
         'access_token': accessToken,
         'token_type': 'Bearer',
         'refresh_token': refreshToken,
@@ -751,7 +548,7 @@
               headers: anyNamed('headers')))
           .thenAnswer((_) async => http.Response('{}', 200));
 
-      final Map<String, dynamic> respMap = {
+      final respMap = <String, dynamic>{
         'access_token': accessToken,
         'token_type': 'Bearer',
         'refresh_token': refreshToken,
@@ -782,7 +579,7 @@
           .thenAnswer(
               (_) async => http.Response('{"error": "generic error"}', 400));
 
-      final Map<String, dynamic> respMap = {
+      final respMap = <String, dynamic>{
         'access_token': accessToken,
         'token_type': 'Bearer',
         'refresh_token': refreshToken,
@@ -798,16 +595,5 @@
 
       expect(revokeResp.isValid(), false);
     });
-=======
-      final tknResponse = await oauth2Client.getTokenWithClientCredentialsFlow(
-        clientId: clientId,
-        clientSecret: clientSecret,
-        // List<String> scopes,
-        httpClient: httpClient,
-      );
-
-      expect(tknResponse.isValid(), false);
-    });
->>>>>>> a96155d1
   });
 }